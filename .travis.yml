--- conflicted
+++ resolved
@@ -35,34 +35,6 @@
       },
       {
         "env": "BUILD=test-storage DAV_SERVER=fastmail REQUIREMENTS=release ",
-<<<<<<< HEAD
-        "if": "NOT (type IN (pull_request))",
-=======
-        "python": "3.6"
-      },
-      {
-        "env": "BUILD=test REQUIREMENTS=minimal",
-        "python": "3.6"
-      },
-      {
-        "env": "BUILD=test-storage DAV_SERVER=radicale REQUIREMENTS=minimal ",
-        "python": "3.6"
-      },
-      {
-        "env": "BUILD=test-storage DAV_SERVER=xandikos REQUIREMENTS=minimal ",
-        "python": "3.6"
-      },
-      {
-        "env": "BUILD=test REQUIREMENTS=release",
-        "python": "3.7"
-      },
-      {
-        "env": "BUILD=test-storage DAV_SERVER=radicale REQUIREMENTS=release ",
-        "python": "3.7"
-      },
-      {
-        "env": "BUILD=test-storage DAV_SERVER=xandikos REQUIREMENTS=release ",
->>>>>>> 5eef4b1b
         "python": "3.7"
       },
       {
