--- conflicted
+++ resolved
@@ -7,18 +7,11 @@
     :license: MIT, see LICENSE for more details.
 '''
 
-<<<<<<< HEAD
-from .base import Item
-from .http import HttpStorageBase
+from .base import Storage, Item
+from .http import prepare_auth, prepare_verify, USERAGENT
 from .. import exceptions
 from .. import log
 from ..utils import request
-=======
-from .base import Storage, Item
-from .http import prepare_auth, prepare_verify, USERAGENT
-import vdirsyncer.exceptions as exceptions
-import vdirsyncer.log as log
->>>>>>> 0c14b14f
 import requests
 import datetime
 import urlparse
